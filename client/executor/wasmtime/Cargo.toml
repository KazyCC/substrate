[package]
name = "sc-executor-wasmtime"
version = "0.10.0-dev"
authors = ["Parity Technologies <admin@parity.io>"]
edition = "2021"
license = "GPL-3.0-or-later WITH Classpath-exception-2.0"
homepage = "https://substrate.io"
repository = "https://github.com/paritytech/substrate/"
description = "Defines a `WasmRuntime` that uses the Wasmtime JIT to execute."
readme = "README.md"

[package.metadata.docs.rs]
targets = ["x86_64-unknown-linux-gnu"]

[dependencies]
libc = "0.2.105"
cfg-if = "1.0"
log = "0.4.8"
parity-wasm = "0.42.0"
codec = { package = "parity-scale-codec", version = "2.0.0" }
sc-executor-common = { version = "0.10.0-dev", path = "../common" }
sp-wasm-interface = { version = "4.0.0-dev", path = "../../../primitives/wasm-interface" }
sp-runtime-interface = { version = "4.0.0-dev", path = "../../../primitives/runtime-interface" }
sp-core = { version = "4.0.0-dev", path = "../../../primitives/core" }
<<<<<<< HEAD
sc-allocator = { version = "4.1.0-dev", path = "../../allocator" }
wasmtime = { version = "0.30.0", default-features = false, features = [
=======
sc-allocator = { version = "4.0.0-dev", path = "../../allocator" }
wasmtime = { version = "0.31.0", default-features = false, features = [
>>>>>>> 6ec26dfc
    "cache",
    "cranelift",
    "jitdump",
    "parallel-compilation",
] }

[dev-dependencies]
sc-runtime-test = { version = "2.0.0", path = "../runtime-test" }
sp-io = { version = "4.0.0-dev", path = "../../../primitives/io" }
wat = "1.0"<|MERGE_RESOLUTION|>--- conflicted
+++ resolved
@@ -22,13 +22,8 @@
 sp-wasm-interface = { version = "4.0.0-dev", path = "../../../primitives/wasm-interface" }
 sp-runtime-interface = { version = "4.0.0-dev", path = "../../../primitives/runtime-interface" }
 sp-core = { version = "4.0.0-dev", path = "../../../primitives/core" }
-<<<<<<< HEAD
 sc-allocator = { version = "4.1.0-dev", path = "../../allocator" }
-wasmtime = { version = "0.30.0", default-features = false, features = [
-=======
-sc-allocator = { version = "4.0.0-dev", path = "../../allocator" }
 wasmtime = { version = "0.31.0", default-features = false, features = [
->>>>>>> 6ec26dfc
     "cache",
     "cranelift",
     "jitdump",
