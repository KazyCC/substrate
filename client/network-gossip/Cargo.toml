[package]
description = "Gossiping for the Substrate network protocol"
name = "sc-network-gossip"
version = "0.10.0-dev"
license = "GPL-3.0-or-later WITH Classpath-exception-2.0"
authors = ["Parity Technologies <admin@parity.io>"]
edition = "2021"
homepage = "https://substrate.io"
repository = "https://github.com/paritytech/substrate/"
documentation = "https://docs.rs/sc-network-gossip"
readme = "README.md"

[package.metadata.docs.rs]
targets = ["x86_64-unknown-linux-gnu"]


[dependencies]
futures = "0.3.9"
futures-timer = "3.0.1"
libp2p = { version = "0.39.1", default-features = false }
log = "0.4.8"
<<<<<<< HEAD
lru = "0.6.6"
prometheus-endpoint = { package = "substrate-prometheus-endpoint", version = "0.10.0-dev", path = "../../utils/prometheus" }
=======
lru = "0.7.0"
prometheus-endpoint = { package = "substrate-prometheus-endpoint", version = "0.9.0", path = "../../utils/prometheus" }
>>>>>>> e1c30d92
sc-network = { version = "0.10.0-dev", path = "../network" }
sp-runtime = { version = "4.0.0-dev", path = "../../primitives/runtime" }
tracing = "0.1.29"

[dev-dependencies]
async-std = "1.10.0"
quickcheck = "1.0.3"
substrate-test-runtime-client = { version = "2.0.0", path = "../../test-utils/runtime/client" }<|MERGE_RESOLUTION|>--- conflicted
+++ resolved
@@ -19,13 +19,8 @@
 futures-timer = "3.0.1"
 libp2p = { version = "0.39.1", default-features = false }
 log = "0.4.8"
-<<<<<<< HEAD
-lru = "0.6.6"
+lru = "0.7.0"
 prometheus-endpoint = { package = "substrate-prometheus-endpoint", version = "0.10.0-dev", path = "../../utils/prometheus" }
-=======
-lru = "0.7.0"
-prometheus-endpoint = { package = "substrate-prometheus-endpoint", version = "0.9.0", path = "../../utils/prometheus" }
->>>>>>> e1c30d92
 sc-network = { version = "0.10.0-dev", path = "../network" }
 sp-runtime = { version = "4.0.0-dev", path = "../../primitives/runtime" }
 tracing = "0.1.29"
