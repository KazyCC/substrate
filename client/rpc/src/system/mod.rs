// This file is part of Substrate.

// Copyright (C) 2017-2021 Parity Technologies (UK) Ltd.
// SPDX-License-Identifier: GPL-3.0-or-later WITH Classpath-exception-2.0

// This program is free software: you can redistribute it and/or modify
// it under the terms of the GNU General Public License as published by
// the Free Software Foundation, either version 3 of the License, or
// (at your option) any later version.

// This program is distributed in the hope that it will be useful,
// but WITHOUT ANY WARRANTY; without even the implied warranty of
// MERCHANTABILITY or FITNESS FOR A PARTICULAR PURPOSE. See the
// GNU General Public License for more details.

// You should have received a copy of the GNU General Public License
// along with this program. If not, see <https://www.gnu.org/licenses/>.

//! Substrate system API.

#[cfg(test)]
mod tests;

use futures::channel::oneshot;
use jsonrpsee::types::{async_trait, error::Error as JsonRpseeError, JsonRpcResult, JsonValue};
use sc_rpc_api::DenyUnsafe;
use sc_tracing::logging;
use sp_runtime::traits::{self, Header as HeaderT};
use sp_utils::mpsc::TracingUnboundedSender;

use self::error::Result;

pub use self::helpers::{Health, NodeRole, PeerInfo, SyncState, SystemInfo};
pub use sc_rpc_api::system::*;

/// System API implementation
pub struct System<B: traits::Block> {
	info: SystemInfo,
	send_back: TracingUnboundedSender<Request<B>>,
	deny_unsafe: DenyUnsafe,
}

/// Request to be processed.
pub enum Request<B: traits::Block> {
	/// Must return the health of the network.
	Health(oneshot::Sender<Health>),
	/// Must return the base58-encoded local `PeerId`.
	LocalPeerId(oneshot::Sender<String>),
	/// Must return the string representation of the addresses we listen on, including the
	/// trailing `/p2p/`.
	LocalListenAddresses(oneshot::Sender<Vec<String>>),
	/// Must return information about the peers we are connected to.
	Peers(oneshot::Sender<Vec<PeerInfo<B::Hash, <B::Header as HeaderT>::Number>>>),
	/// Must return the state of the network.
	NetworkState(oneshot::Sender<serde_json::Value>),
	/// Must return any potential parse error.
	NetworkAddReservedPeer(String, oneshot::Sender<Result<()>>),
	/// Must return any potential parse error.
	NetworkRemoveReservedPeer(String, oneshot::Sender<Result<()>>),
	/// Must return the list of reserved peers
	NetworkReservedPeers(oneshot::Sender<Vec<String>>),
	/// Must return the node role.
	NodeRoles(oneshot::Sender<Vec<NodeRole>>),
	/// Must return the state of the node syncing.
	SyncState(oneshot::Sender<SyncState<<B::Header as HeaderT>::Number>>),
}

impl<B: traits::Block> System<B> {
	/// Creates new `System`.
	///
	/// The `send_back` will be used to transmit some of the requests. The user is responsible for
	/// reading from that channel and answering the requests.
	pub fn new(
		info: SystemInfo,
		send_back: TracingUnboundedSender<Request<B>>,
		deny_unsafe: DenyUnsafe,
	) -> Self {
		System { info, send_back, deny_unsafe }
	}
}

#[async_trait]
impl<B: traits::Block> SystemApiServer<B::Hash, <B::Header as HeaderT>::Number> for System<B> {
	fn system_name(&self) -> JsonRpcResult<String> {
		Ok(self.info.impl_name.clone())
	}

	fn system_version(&self) -> JsonRpcResult<String> {
		Ok(self.info.impl_version.clone())
	}

	fn system_chain(&self) -> JsonRpcResult<String> {
		Ok(self.info.chain_name.clone())
	}

	fn system_type(&self) -> JsonRpcResult<sc_chain_spec::ChainType> {
		Ok(self.info.chain_type.clone())
	}

	fn system_properties(&self) -> JsonRpcResult<sc_chain_spec::Properties> {
		Ok(self.info.properties.clone())
	}

	async fn system_health(&self) -> JsonRpcResult<Health> {
		let (tx, rx) = oneshot::channel();
		let _ = self.send_back.unbounded_send(Request::Health(tx));
		rx.await.map_err(|e| JsonRpseeError::to_call_error(e))
	}

	async fn system_local_peer_id(&self) -> JsonRpcResult<String> {
		let (tx, rx) = oneshot::channel();
		let _ = self.send_back.unbounded_send(Request::LocalPeerId(tx));
		rx.await.map_err(|e| JsonRpseeError::to_call_error(e))
	}

<<<<<<< HEAD
		// Adds a reserved peer. Returns the empty string or an error. The string
		// parameter should encode a `p2p` multiaddr.
		//
		// `/ip4/198.51.100.19/tcp/30333/p2p/QmSk5HQbn6LhUwDiNMseVUjuRYhEtYj4aUZ6WfWoGURpdV`
		// is an example of a valid, passing multiaddr with PeerId attached.
		rpc_module.register_async_method("system_addReservedPeer", |param, system| {
			// TODO: (dp) Why doesn't param.one() work in tests?
			let peer = match param.parse() {
				Ok(peer) => peer,
				Err(e) => return Box::pin(futures::future::err(e)),
			};
			async move {
				system.deny_unsafe.check_if_safe()?;
				let (tx, rx) = oneshot::channel();
				let _ = system.send_back.unbounded_send(Request::NetworkAddReservedPeer(peer, tx));
				match rx.await {
					Ok(Ok(())) => Ok(()),
					Ok(Err(e)) => Err(to_call_error(e)),
					Err(e) => Err(to_call_error(e)),
				}
			}
			.boxed()
		})?;

		// Remove a reserved peer. Returns the empty string or an error. The string
		// should encode only the PeerId e.g. `QmSk5HQbn6LhUwDiNMseVUjuRYhEtYj4aUZ6WfWoGURpdV`.
		rpc_module.register_async_method::<(), _>(
			"system_removeReservedPeer",
			|param, system| {
				// TODO: (dp) Why doesn't param.one() work in tests?
				let peer = match param.parse() {
					Ok(peer) => peer,
					Err(e) => return Box::pin(futures::future::err(e)),
				};
=======
	async fn system_local_listen_addresses(&self) -> JsonRpcResult<Vec<String>> {
		let (tx, rx) = oneshot::channel();
		let _ = self.send_back.unbounded_send(Request::LocalListenAddresses(tx));
		rx.await.map_err(|e| JsonRpseeError::to_call_error(e))
	}

	async fn system_peers(
		&self,
	) -> JsonRpcResult<Vec<PeerInfo<B::Hash, <B::Header as HeaderT>::Number>>> {
		self.deny_unsafe.check_if_safe()?;
		let (tx, rx) = oneshot::channel();
		let _ = self.send_back.unbounded_send(Request::Peers(tx));
		rx.await.map_err(|e| JsonRpseeError::to_call_error(e))
	}
>>>>>>> d75493eb

	async fn system_network_state(&self) -> JsonRpcResult<JsonValue> {
		self.deny_unsafe.check_if_safe()?;
		let (tx, rx) = oneshot::channel();
		let _ = self.send_back.unbounded_send(Request::NetworkState(tx));
		rx.await.map_err(|e| JsonRpseeError::to_call_error(e))
	}

	async fn system_add_reserved_peer(&self, peer: String) -> JsonRpcResult<()> {
		self.deny_unsafe.check_if_safe()?;
		let (tx, rx) = oneshot::channel();
		let _ = self.send_back.unbounded_send(Request::NetworkAddReservedPeer(peer, tx));
		match rx.await {
			Ok(Ok(())) => Ok(()),
			Ok(Err(e)) => Err(JsonRpseeError::to_call_error(e)),
			Err(e) => Err(JsonRpseeError::to_call_error(e)),
		}
	}

	async fn system_remove_reserved_peer(&self, peer: String) -> JsonRpcResult<()> {
		self.deny_unsafe.check_if_safe()?;
		let (tx, rx) = oneshot::channel();
		let _ = self.send_back.unbounded_send(Request::NetworkRemoveReservedPeer(peer, tx));
		match rx.await {
			Ok(Ok(())) => Ok(()),
			Ok(Err(e)) => Err(JsonRpseeError::to_call_error(e)),
			Err(e) => Err(JsonRpseeError::to_call_error(e)),
		}
	}

	async fn system_reserved_peers(&self) -> JsonRpcResult<Vec<String>> {
		let (tx, rx) = oneshot::channel();
		let _ = self.send_back.unbounded_send(Request::NetworkReservedPeers(tx));
		rx.await.map_err(|e| JsonRpseeError::to_call_error(e))
	}

	async fn system_node_roles(&self) -> JsonRpcResult<Vec<NodeRole>> {
		self.deny_unsafe.check_if_safe()?;
		let (tx, rx) = oneshot::channel();
		let _ = self.send_back.unbounded_send(Request::NodeRoles(tx));
		rx.await.map_err(|e| JsonRpseeError::to_call_error(e))
	}

	async fn system_sync_state(&self) -> JsonRpcResult<SyncState<<B::Header as HeaderT>::Number>> {
		self.deny_unsafe.check_if_safe()?;
		let (tx, rx) = oneshot::channel();
		let _ = self.send_back.unbounded_send(Request::SyncState(tx));
		rx.await.map_err(|e| JsonRpseeError::to_call_error(e))
	}

	fn system_add_log_filter(&self, directives: String) -> JsonRpcResult<()> {
		self.deny_unsafe.check_if_safe()?;

		logging::add_directives(&directives);
		logging::reload_filter().map_err(|e| anyhow::anyhow!("{:?}", e).into())
	}

	fn system_reset_log_filter(&self) -> JsonRpcResult<()> {
		self.deny_unsafe.check_if_safe()?;
		logging::reset_log_filter().map_err(|e| anyhow::anyhow!("{:?}", e).into())
	}
}<|MERGE_RESOLUTION|>--- conflicted
+++ resolved
@@ -113,42 +113,6 @@
 		rx.await.map_err(|e| JsonRpseeError::to_call_error(e))
 	}
 
-<<<<<<< HEAD
-		// Adds a reserved peer. Returns the empty string or an error. The string
-		// parameter should encode a `p2p` multiaddr.
-		//
-		// `/ip4/198.51.100.19/tcp/30333/p2p/QmSk5HQbn6LhUwDiNMseVUjuRYhEtYj4aUZ6WfWoGURpdV`
-		// is an example of a valid, passing multiaddr with PeerId attached.
-		rpc_module.register_async_method("system_addReservedPeer", |param, system| {
-			// TODO: (dp) Why doesn't param.one() work in tests?
-			let peer = match param.parse() {
-				Ok(peer) => peer,
-				Err(e) => return Box::pin(futures::future::err(e)),
-			};
-			async move {
-				system.deny_unsafe.check_if_safe()?;
-				let (tx, rx) = oneshot::channel();
-				let _ = system.send_back.unbounded_send(Request::NetworkAddReservedPeer(peer, tx));
-				match rx.await {
-					Ok(Ok(())) => Ok(()),
-					Ok(Err(e)) => Err(to_call_error(e)),
-					Err(e) => Err(to_call_error(e)),
-				}
-			}
-			.boxed()
-		})?;
-
-		// Remove a reserved peer. Returns the empty string or an error. The string
-		// should encode only the PeerId e.g. `QmSk5HQbn6LhUwDiNMseVUjuRYhEtYj4aUZ6WfWoGURpdV`.
-		rpc_module.register_async_method::<(), _>(
-			"system_removeReservedPeer",
-			|param, system| {
-				// TODO: (dp) Why doesn't param.one() work in tests?
-				let peer = match param.parse() {
-					Ok(peer) => peer,
-					Err(e) => return Box::pin(futures::future::err(e)),
-				};
-=======
 	async fn system_local_listen_addresses(&self) -> JsonRpcResult<Vec<String>> {
 		let (tx, rx) = oneshot::channel();
 		let _ = self.send_back.unbounded_send(Request::LocalListenAddresses(tx));
@@ -163,7 +127,6 @@
 		let _ = self.send_back.unbounded_send(Request::Peers(tx));
 		rx.await.map_err(|e| JsonRpseeError::to_call_error(e))
 	}
->>>>>>> d75493eb
 
 	async fn system_network_state(&self) -> JsonRpcResult<JsonValue> {
 		self.deny_unsafe.check_if_safe()?;
