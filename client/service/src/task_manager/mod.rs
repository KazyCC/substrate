// This file is part of Substrate.

// Copyright (C) 2020-2021 Parity Technologies (UK) Ltd.
// SPDX-License-Identifier: GPL-3.0-or-later WITH Classpath-exception-2.0

// This program is free software: you can redistribute it and/or modify
// it under the terms of the GNU General Public License as published by
// the Free Software Foundation, either version 3 of the License, or
// (at your option) any later version.

// This program is distributed in the hope that it will be useful,
// but WITHOUT ANY WARRANTY; without even the implied warranty of
// MERCHANTABILITY or FITNESS FOR A PARTICULAR PURPOSE. See the
// GNU General Public License for more details.

// You should have received a copy of the GNU General Public License
// along with this program. If not, see <https://www.gnu.org/licenses/>.

//! Substrate service tasks management module.

use crate::{config::TaskType, Error};
use exit_future::Signal;
use futures::{
	future::{join_all, pending, select, try_join_all, BoxFuture, Either},
	Future, FutureExt, StreamExt,
};
use log::debug;
use prometheus_endpoint::{
	exponential_buckets, register, CounterVec, HistogramOpts, HistogramVec, Opts, PrometheusError,
	Registry, U64,
};
use sc_utils::mpsc::{tracing_unbounded, TracingUnboundedReceiver, TracingUnboundedSender};
use std::{panic, pin::Pin, result::Result};
use tokio::{runtime::Handle, task::JoinHandle};
use tracing_futures::Instrument;

mod prometheus_future;
#[cfg(test)]
mod tests;

/// An handle for spawning tasks in the service.
#[derive(Clone)]
pub struct SpawnTaskHandle {
	on_exit: exit_future::Exit,
	tokio_handle: Handle,
	metrics: Option<Metrics>,
	task_notifier: TracingUnboundedSender<JoinHandle<()>>,
}

impl SpawnTaskHandle {
	/// Spawns the given task with the given name.
	///
	/// Note that the `name` is a `&'static str`. The reason for this choice is that statistics
	/// about this task are getting reported to the Prometheus endpoint (if enabled), and that
	/// therefore the set of possible task names must be bounded.
	///
	/// In other words, it would be a bad idea for someone to do for example
	/// `spawn(format!("{:?}", some_public_key))`.
<<<<<<< HEAD
	pub fn spawn(
		&self,
		name: &'static str,
		group: &'static str,
		task: impl Future<Output = ()> + Send + 'static,
	) {
		self.spawn_inner(name, group, task, TaskType::Async)
=======
	pub fn spawn(&self, name: &'static str, task: impl Future<Output = ()> + Send + 'static) {
		self.spawn_inner(name, None, task, TaskType::Async)
>>>>>>> 67926c81
	}

	/// Spawns the blocking task with the given name. See also `spawn`.
	pub fn spawn_blocking(
		&self,
		name: &'static str,
		group: &'static str,
		task: impl Future<Output = ()> + Send + 'static,
	) {
<<<<<<< HEAD
		self.spawn_inner(name, group, task, TaskType::Blocking)
=======
		self.spawn_inner(name, None, task,  TaskType::Blocking)
>>>>>>> 67926c81
	}

	/// Helper function that implements the spawning logic. See `spawn` and `spawn_blocking`.
	fn spawn_inner(
		&self,
		name: &'static str,
<<<<<<< HEAD
		group: &'static str,
=======
		subsystem: Option<&'static str>,
>>>>>>> 67926c81
		task: impl Future<Output = ()> + Send + 'static,
		task_type: TaskType,
	) {
		if self.task_notifier.is_closed() {
			debug!("Attempt to spawn a new task has been prevented: {}", name);
			return;
		}

		let on_exit = self.on_exit.clone();
		let metrics = self.metrics.clone();
		// Provide a default subsystem name.
		let subsystem_name = subsystem.unwrap_or("substrate-unspecified");

		// Note that we increase the started counter here and not within the future. This way,
		// we could properly visualize on Prometheus situations where the spawning doesn't work.
		if let Some(metrics) = &self.metrics {
<<<<<<< HEAD
			metrics.tasks_spawned.with_label_values(&[name, group]).inc();
			// We do a dummy increase in order for the task to show up in metrics.
			metrics.tasks_ended.with_label_values(&[name, "finished", group]).inc_by(0);
=======
			metrics.tasks_spawned.with_label_values(&[name, subsystem_name]).inc();
			// We do a dummy increase in order for the task to show up in metrics.
			metrics
				.tasks_ended
				.with_label_values(&[name, "finished", subsystem_name])
				.inc_by(0);
>>>>>>> 67926c81
		}

		let future = async move {
			if let Some(metrics) = metrics {
				// Add some wrappers around `task`.
				let task = {
<<<<<<< HEAD
					let poll_duration = metrics.poll_duration.with_label_values(&[name, group]);
					let poll_start = metrics.poll_start.with_label_values(&[name, group]);
=======
					let poll_duration =
						metrics.poll_duration.with_label_values(&[name, subsystem_name]);
					let poll_start =
						metrics.poll_start.with_label_values(&[name, subsystem_name]);
>>>>>>> 67926c81
					let inner =
						prometheus_future::with_poll_durations(poll_duration, poll_start, task);
					// The logic of `AssertUnwindSafe` here is ok considering that we throw
					// away the `Future` after it has panicked.
					panic::AssertUnwindSafe(inner).catch_unwind()
				};
				futures::pin_mut!(task);

				match select(on_exit, task).await {
					Either::Right((Err(payload), _)) => {
<<<<<<< HEAD
						metrics.tasks_ended.with_label_values(&[name, "panic", group]).inc();
=======
						metrics
							.tasks_ended
							.with_label_values(&[name, "panic", subsystem_name])
							.inc();
>>>>>>> 67926c81
						panic::resume_unwind(payload)
					}
					Either::Right((Ok(()), _)) => {
<<<<<<< HEAD
						metrics.tasks_ended.with_label_values(&[name, "finished", group]).inc();
					},
					Either::Left(((), _)) => {
						// The `on_exit` has triggered.
						metrics.tasks_ended.with_label_values(&[name, "interrupted", group]).inc();
					},
=======
						metrics
							.tasks_ended
							.with_label_values(&[name, "finished", subsystem_name])
							.inc();
					}
					Either::Left(((), _)) => {
						// The `on_exit` has triggered.
						metrics
							.tasks_ended
							.with_label_values(&[name, "interrupted", subsystem_name])
							.inc();
					}
>>>>>>> 67926c81
				}
			} else {
				futures::pin_mut!(task);
				let _ = select(on_exit, task).await;
			}
		}
		.in_current_span();

		let join_handle = match task_type {
			TaskType::Async => self.tokio_handle.spawn(future),
			TaskType::Blocking => {
				let handle = self.tokio_handle.clone();
				self.tokio_handle.spawn_blocking(move || {
					handle.block_on(future);
				})
			}
		};

		let _ = self.task_notifier.unbounded_send(join_handle);
	}
}

impl sp_core::traits::SpawnNamed for SpawnTaskHandle {
	fn spawn_blocking(
		&self,
		name: &'static str,
		group: &'static str,
		future: BoxFuture<'static, ()>,
	) {
		self.spawn_inner(name, group, future, TaskType::Blocking)
	}

	fn spawn(&self, name: &'static str, group: &'static str, future: BoxFuture<'static, ()>) {
		self.spawn_inner(name, group, future, TaskType::Async)
	}

	fn spawn_blocking_with_subsystem(&self, name: &'static str, subsystem: &'static str,future: BoxFuture<'static, ()>) {
		self.spawn_inner(name, Some(subsystem), future, TaskType::Blocking)
	}

	fn spawn_with_subsystem(&self, name: &'static str, subsystem: &'static str, future: BoxFuture<'static, ()>) {
		self.spawn_inner(name, Some(subsystem), future, TaskType::Async)
	}
	
}

/// A wrapper over `SpawnTaskHandle` that will notify a receiver whenever any
/// task spawned through it fails. The service should be on the receiver side
/// and will shut itself down whenever it receives any message, i.e. an
/// essential task has failed.
#[derive(Clone)]
pub struct SpawnEssentialTaskHandle {
	essential_failed_tx: TracingUnboundedSender<()>,
	inner: SpawnTaskHandle,
}

impl SpawnEssentialTaskHandle {
	/// Creates a new `SpawnEssentialTaskHandle`.
	pub fn new(
		essential_failed_tx: TracingUnboundedSender<()>,
		spawn_task_handle: SpawnTaskHandle,
	) -> SpawnEssentialTaskHandle {
		SpawnEssentialTaskHandle { essential_failed_tx, inner: spawn_task_handle }
	}

	/// Spawns the given task with the given name.
	///
	/// See also [`SpawnTaskHandle::spawn`].
	pub fn spawn(
		&self,
		name: &'static str,
		group: &'static str,
		task: impl Future<Output = ()> + Send + 'static,
	) {
		self.spawn_inner(name, group, task, TaskType::Async)
	}

	/// Spawns the blocking task with the given name.
	///
	/// See also [`SpawnTaskHandle::spawn_blocking`].
	pub fn spawn_blocking(
		&self,
		name: &'static str,
		group: &'static str,
		task: impl Future<Output = ()> + Send + 'static,
	) {
		self.spawn_inner(name, group, task, TaskType::Blocking)
	}

	fn spawn_inner(
		&self,
		name: &'static str,
		group: &'static str,
		task: impl Future<Output = ()> + Send + 'static,
		task_type: TaskType,
	) {
		let essential_failed = self.essential_failed_tx.clone();
		let essential_task = std::panic::AssertUnwindSafe(task).catch_unwind().map(move |_| {
			log::error!("Essential task `{}` failed. Shutting down service.", name);
			let _ = essential_failed.close_channel();
		});

<<<<<<< HEAD
		let _ = self.inner.spawn_inner(name, group, essential_task, task_type);
=======
		let _ = self.inner.spawn_inner(name, None, essential_task, task_type);
>>>>>>> 67926c81
	}
}

impl sp_core::traits::SpawnEssentialNamed for SpawnEssentialTaskHandle {
	fn spawn_essential_blocking(
		&self,
		name: &'static str,
		group: &'static str,
		future: BoxFuture<'static, ()>,
	) {
		self.spawn_blocking(name, group, future);
	}

	fn spawn_essential(
		&self,
		name: &'static str,
		group: &'static str,
		future: BoxFuture<'static, ()>,
	) {
		self.spawn(name, group, future);
	}
}

/// Helper struct to manage background/async tasks in Service.
pub struct TaskManager {
	/// A future that resolves when the service has exited, this is useful to
	/// make sure any internally spawned futures stop when the service does.
	on_exit: exit_future::Exit,
	/// A signal that makes the exit future above resolve, fired on service drop.
	signal: Option<Signal>,
	/// Tokio runtime handle that is used to spawn futures.
	tokio_handle: Handle,
	/// Prometheus metric where to report the polling times.
	metrics: Option<Metrics>,
	/// Send a signal when a spawned essential task has concluded. The next time
	/// the service future is polled it should complete with an error.
	essential_failed_tx: TracingUnboundedSender<()>,
	/// A receiver for spawned essential-tasks concluding.
	essential_failed_rx: TracingUnboundedReceiver<()>,
	/// Things to keep alive until the task manager is dropped.
	keep_alive: Box<dyn std::any::Any + Send>,
	/// A sender to a stream of background tasks. This is used for the completion future.
	task_notifier: TracingUnboundedSender<JoinHandle<()>>,
	/// This future will complete when all the tasks are joined and the stream is closed.
	completion_future: JoinHandle<()>,
	/// A list of other `TaskManager`'s to terminate and gracefully shutdown when the parent
	/// terminates and gracefully shutdown. Also ends the parent `future()` if a child's essential
	/// task fails.
	children: Vec<TaskManager>,
}

impl TaskManager {
	/// If a Prometheus registry is passed, it will be used to report statistics about the
	/// service tasks.
	pub fn new(
		tokio_handle: Handle,
		prometheus_registry: Option<&Registry>,
	) -> Result<Self, PrometheusError> {
		let (signal, on_exit) = exit_future::signal();

		// A side-channel for essential tasks to communicate shutdown.
		let (essential_failed_tx, essential_failed_rx) = tracing_unbounded("mpsc_essential_tasks");

		let metrics = prometheus_registry.map(Metrics::register).transpose()?;

		let (task_notifier, background_tasks) = tracing_unbounded("mpsc_background_tasks");
		// NOTE: for_each_concurrent will await on all the JoinHandle futures at the same time. It
		// is possible to limit this but it's actually better for the memory foot print to await
		// them all to not accumulate anything on that stream.
		let completion_future =
			tokio_handle.spawn(background_tasks.for_each_concurrent(None, |x| async move {
				let _ = x.await;
			}));

		Ok(Self {
			on_exit,
			signal: Some(signal),
			tokio_handle,
			metrics,
			essential_failed_tx,
			essential_failed_rx,
			keep_alive: Box::new(()),
			task_notifier,
			completion_future,
			children: Vec::new(),
		})
	}

	/// Get a handle for spawning tasks.
	pub fn spawn_handle(&self) -> SpawnTaskHandle {
		SpawnTaskHandle {
			on_exit: self.on_exit.clone(),
			tokio_handle: self.tokio_handle.clone(),
			metrics: self.metrics.clone(),
			task_notifier: self.task_notifier.clone(),
		}
	}

	/// Get a handle for spawning essential tasks.
	pub fn spawn_essential_handle(&self) -> SpawnEssentialTaskHandle {
		SpawnEssentialTaskHandle::new(self.essential_failed_tx.clone(), self.spawn_handle())
	}

	/// Send the signal for termination, prevent new tasks to be created, await for all the existing
	/// tasks to be finished and drop the object. You can consider this as an async drop.
	///
	/// It's always better to call and await this function before exiting the process as background
	/// tasks may be running in the background. If the process exit and the background tasks are not
	/// cancelled, this will lead to objects not getting dropped properly.
	///
	/// This is an issue in some cases as some of our dependencies do require that we drop all the
	/// objects properly otherwise it triggers a SIGABRT on exit.
	pub fn clean_shutdown(mut self) -> Pin<Box<dyn Future<Output = ()> + Send>> {
		self.terminate();
		let children_shutdowns = self.children.into_iter().map(|x| x.clean_shutdown());
		let keep_alive = self.keep_alive;
		let completion_future = self.completion_future;

		Box::pin(async move {
			join_all(children_shutdowns).await;
			let _ = completion_future.await;

			let _ = keep_alive;
		})
	}

	/// Return a future that will end with success if the signal to terminate was sent
	/// (`self.terminate()`) or with an error if an essential task fails.
	///
	/// # Warning
	///
	/// This function will not wait until the end of the remaining task. You must call and await
	/// `clean_shutdown()` after this.
	pub fn future<'a>(
		&'a mut self,
	) -> Pin<Box<dyn Future<Output = Result<(), Error>> + Send + 'a>> {
		Box::pin(async move {
			let mut t1 = self.essential_failed_rx.next().fuse();
			let mut t2 = self.on_exit.clone().fuse();
			let mut t3 = try_join_all(
				self.children
					.iter_mut()
					.map(|x| x.future())
					// Never end this future if there is no error because if there is no children,
					// it must not stop
					.chain(std::iter::once(pending().boxed())),
			)
			.fuse();

			futures::select! {
				_ = t1 => Err(Error::Other("Essential task failed.".into())),
				_ = t2 => Ok(()),
				res = t3 => Err(res.map(|_| ()).expect_err("this future never ends; qed")),
			}
		})
	}

	/// Signal to terminate all the running tasks.
	pub fn terminate(&mut self) {
		if let Some(signal) = self.signal.take() {
			let _ = signal.fire();
			// NOTE: this will prevent new tasks to be spawned
			self.task_notifier.close_channel();
			for child in self.children.iter_mut() {
				child.terminate();
			}
		}
	}

	/// Set what the task manager should keep alive, can be called multiple times.
	pub fn keep_alive<T: 'static + Send>(&mut self, to_keep_alive: T) {
		// allows this fn to safely called multiple times.
		use std::mem;
		let old = mem::replace(&mut self.keep_alive, Box::new(()));
		self.keep_alive = Box::new((to_keep_alive, old));
	}

	/// Register another TaskManager to terminate and gracefully shutdown when the parent
	/// terminates and gracefully shutdown. Also ends the parent `future()` if a child's essential
	/// task fails. (But don't end the parent if a child's normal task fails.)
	pub fn add_child(&mut self, child: TaskManager) {
		self.children.push(child);
	}
}

#[derive(Clone)]
struct Metrics {
	// This list is ordered alphabetically
	poll_duration: HistogramVec,
	poll_start: CounterVec<U64>,
	tasks_spawned: CounterVec<U64>,
	tasks_ended: CounterVec<U64>,
}

impl Metrics {
	fn register(registry: &Registry) -> Result<Self, PrometheusError> {
		Ok(Self {
			poll_duration: register(HistogramVec::new(
				HistogramOpts {
					common_opts: Opts::new(
						"tasks_polling_duration",
						"Duration in seconds of each invocation of Future::poll"
					),
					buckets: exponential_buckets(0.001, 4.0, 9)
						.expect("function parameters are constant and always valid; qed"),
				},
<<<<<<< HEAD
				&["task_name", "task_group"]
=======
				&["task_name", "subsystem"]
>>>>>>> 67926c81
			)?, registry)?,
			poll_start: register(CounterVec::new(
				Opts::new(
					"tasks_polling_started_total",
					"Total number of times we started invoking Future::poll"
				),
<<<<<<< HEAD
				&["task_name", "task_group"]
=======
				&["task_name", "subsystem"]
>>>>>>> 67926c81
			)?, registry)?,
			tasks_spawned: register(CounterVec::new(
				Opts::new(
					"tasks_spawned_total",
					"Total number of tasks that have been spawned on the Service"
				),
<<<<<<< HEAD
				&["task_name", "task_group"]
=======
				&["task_name", "subsystem"]
>>>>>>> 67926c81
			)?, registry)?,
			tasks_ended: register(CounterVec::new(
				Opts::new(
					"tasks_ended_total",
					"Total number of tasks for which Future::poll has returned Ready(()) or panicked"
				),
<<<<<<< HEAD
				&["task_name", "reason", "task_group"]
=======
				&["task_name", "reason", "subsystem"]
>>>>>>> 67926c81
			)?, registry)?,
		})
	}
}<|MERGE_RESOLUTION|>--- conflicted
+++ resolved
@@ -56,7 +56,6 @@
 	///
 	/// In other words, it would be a bad idea for someone to do for example
 	/// `spawn(format!("{:?}", some_public_key))`.
-<<<<<<< HEAD
 	pub fn spawn(
 		&self,
 		name: &'static str,
@@ -64,10 +63,6 @@
 		task: impl Future<Output = ()> + Send + 'static,
 	) {
 		self.spawn_inner(name, group, task, TaskType::Async)
-=======
-	pub fn spawn(&self, name: &'static str, task: impl Future<Output = ()> + Send + 'static) {
-		self.spawn_inner(name, None, task, TaskType::Async)
->>>>>>> 67926c81
 	}
 
 	/// Spawns the blocking task with the given name. See also `spawn`.
@@ -77,22 +72,14 @@
 		group: &'static str,
 		task: impl Future<Output = ()> + Send + 'static,
 	) {
-<<<<<<< HEAD
 		self.spawn_inner(name, group, task, TaskType::Blocking)
-=======
-		self.spawn_inner(name, None, task,  TaskType::Blocking)
->>>>>>> 67926c81
 	}
 
 	/// Helper function that implements the spawning logic. See `spawn` and `spawn_blocking`.
 	fn spawn_inner(
 		&self,
 		name: &'static str,
-<<<<<<< HEAD
-		group: &'static str,
-=======
-		subsystem: Option<&'static str>,
->>>>>>> 67926c81
+		group: &'static str,
 		task: impl Future<Output = ()> + Send + 'static,
 		task_type: TaskType,
 	) {
@@ -109,33 +96,17 @@
 		// Note that we increase the started counter here and not within the future. This way,
 		// we could properly visualize on Prometheus situations where the spawning doesn't work.
 		if let Some(metrics) = &self.metrics {
-<<<<<<< HEAD
 			metrics.tasks_spawned.with_label_values(&[name, group]).inc();
 			// We do a dummy increase in order for the task to show up in metrics.
 			metrics.tasks_ended.with_label_values(&[name, "finished", group]).inc_by(0);
-=======
-			metrics.tasks_spawned.with_label_values(&[name, subsystem_name]).inc();
-			// We do a dummy increase in order for the task to show up in metrics.
-			metrics
-				.tasks_ended
-				.with_label_values(&[name, "finished", subsystem_name])
-				.inc_by(0);
->>>>>>> 67926c81
 		}
 
 		let future = async move {
 			if let Some(metrics) = metrics {
 				// Add some wrappers around `task`.
 				let task = {
-<<<<<<< HEAD
 					let poll_duration = metrics.poll_duration.with_label_values(&[name, group]);
 					let poll_start = metrics.poll_start.with_label_values(&[name, group]);
-=======
-					let poll_duration =
-						metrics.poll_duration.with_label_values(&[name, subsystem_name]);
-					let poll_start =
-						metrics.poll_start.with_label_values(&[name, subsystem_name]);
->>>>>>> 67926c81
 					let inner =
 						prometheus_future::with_poll_durations(poll_duration, poll_start, task);
 					// The logic of `AssertUnwindSafe` here is ok considering that we throw
@@ -146,38 +117,16 @@
 
 				match select(on_exit, task).await {
 					Either::Right((Err(payload), _)) => {
-<<<<<<< HEAD
 						metrics.tasks_ended.with_label_values(&[name, "panic", group]).inc();
-=======
-						metrics
-							.tasks_ended
-							.with_label_values(&[name, "panic", subsystem_name])
-							.inc();
->>>>>>> 67926c81
 						panic::resume_unwind(payload)
 					}
 					Either::Right((Ok(()), _)) => {
-<<<<<<< HEAD
 						metrics.tasks_ended.with_label_values(&[name, "finished", group]).inc();
 					},
 					Either::Left(((), _)) => {
 						// The `on_exit` has triggered.
 						metrics.tasks_ended.with_label_values(&[name, "interrupted", group]).inc();
 					},
-=======
-						metrics
-							.tasks_ended
-							.with_label_values(&[name, "finished", subsystem_name])
-							.inc();
-					}
-					Either::Left(((), _)) => {
-						// The `on_exit` has triggered.
-						metrics
-							.tasks_ended
-							.with_label_values(&[name, "interrupted", subsystem_name])
-							.inc();
-					}
->>>>>>> 67926c81
 				}
 			} else {
 				futures::pin_mut!(task);
@@ -280,11 +229,7 @@
 			let _ = essential_failed.close_channel();
 		});
 
-<<<<<<< HEAD
 		let _ = self.inner.spawn_inner(name, group, essential_task, task_type);
-=======
-		let _ = self.inner.spawn_inner(name, None, essential_task, task_type);
->>>>>>> 67926c81
 	}
 }
 
@@ -491,44 +436,28 @@
 					buckets: exponential_buckets(0.001, 4.0, 9)
 						.expect("function parameters are constant and always valid; qed"),
 				},
-<<<<<<< HEAD
 				&["task_name", "task_group"]
-=======
-				&["task_name", "subsystem"]
->>>>>>> 67926c81
 			)?, registry)?,
 			poll_start: register(CounterVec::new(
 				Opts::new(
 					"tasks_polling_started_total",
 					"Total number of times we started invoking Future::poll"
 				),
-<<<<<<< HEAD
 				&["task_name", "task_group"]
-=======
-				&["task_name", "subsystem"]
->>>>>>> 67926c81
 			)?, registry)?,
 			tasks_spawned: register(CounterVec::new(
 				Opts::new(
 					"tasks_spawned_total",
 					"Total number of tasks that have been spawned on the Service"
 				),
-<<<<<<< HEAD
 				&["task_name", "task_group"]
-=======
-				&["task_name", "subsystem"]
->>>>>>> 67926c81
 			)?, registry)?,
 			tasks_ended: register(CounterVec::new(
 				Opts::new(
 					"tasks_ended_total",
 					"Total number of tasks for which Future::poll has returned Ready(()) or panicked"
 				),
-<<<<<<< HEAD
 				&["task_name", "reason", "task_group"]
-=======
-				&["task_name", "reason", "subsystem"]
->>>>>>> 67926c81
 			)?, registry)?,
 		})
 	}
