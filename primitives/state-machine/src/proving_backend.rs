// This file is part of Substrate.

// Copyright (C) 2017-2021 Parity Technologies (UK) Ltd.
// SPDX-License-Identifier: Apache-2.0

// Licensed under the Apache License, Version 2.0 (the "License");
// you may not use this file except in compliance with the License.
// You may obtain a copy of the License at
//
// 	http://www.apache.org/licenses/LICENSE-2.0
//
// Unless required by applicable law or agreed to in writing, software
// distributed under the License is distributed on an "AS IS" BASIS,
// WITHOUT WARRANTIES OR CONDITIONS OF ANY KIND, either express or implied.
// See the License for the specific language governing permissions and
// limitations under the License.

//! Proving state machine backend.

use crate::{
	trie_backend::TrieBackend,
	trie_backend_essence::{Ephemeral, TrieBackendEssence, TrieBackendStorage},
	Backend, DBValue, Error, ExecutionError,
};
use codec::{Codec, Decode, Encode};
use hash_db::{HashDB, Hasher, Prefix, EMPTY_PREFIX};
use log::debug;
use parking_lot::RwLock;
use sp_core::storage::ChildInfo;
pub use sp_trie::trie_types::TrieError;
use sp_trie::{
	empty_child_trie_root, read_child_trie_value_with, read_trie_value_with, record_all_keys,
	Layout, MemoryDB, Meta, Recorder, StorageProof,
};
use std::{collections::HashMap, sync::Arc};

/// Patricia trie-based backend specialized in get value proofs.
pub struct ProvingBackendRecorder<'a, S: 'a + TrieBackendStorage<H>, H: 'a + Hasher> {
	pub(crate) backend: &'a TrieBackendEssence<S, H>,
	pub(crate) proof_recorder: &'a mut Recorder<H::Out>,
}

impl<'a, S, H> ProvingBackendRecorder<'a, S, H>
where
	S: TrieBackendStorage<H>,
	H: Hasher,
	H::Out: Codec,
{
	/// Produce proof for a key query.
	pub fn storage(&mut self, key: &[u8]) -> Result<Option<Vec<u8>>, String> {
		let mut read_overlay = S::Overlay::default();
		let eph = Ephemeral::new(self.backend.backend_storage(), &mut read_overlay);

		let map_e = |e| format!("Trie lookup error: {}", e);

		read_trie_value_with::<Layout<H>, _, Ephemeral<S, H>>(
			&eph,
			self.backend.root(),
			key,
			&mut *self.proof_recorder,
		)
		.map_err(map_e)
	}

	/// Produce proof for a child key query.
	pub fn child_storage(
		&mut self,
		child_info: &ChildInfo,
		key: &[u8],
	) -> Result<Option<Vec<u8>>, String> {
		let storage_key = child_info.storage_key();
		let root = self
			.storage(storage_key)?
			.and_then(|r| Decode::decode(&mut &r[..]).ok())
			.unwrap_or_else(|| empty_child_trie_root::<Layout<H>>());

		let mut read_overlay = S::Overlay::default();
		let eph = Ephemeral::new(self.backend.backend_storage(), &mut read_overlay);

		let map_e = |e| format!("Trie lookup error: {}", e);

		read_child_trie_value_with::<Layout<H>, _, _>(
			child_info.keyspace(),
			&eph,
			&root.as_ref(),
			key,
			&mut *self.proof_recorder,
		)
		.map_err(map_e)
	}

	/// Produce proof for the whole backend.
	pub fn record_all_keys(&mut self) {
		let mut read_overlay = S::Overlay::default();
		let eph = Ephemeral::new(self.backend.backend_storage(), &mut read_overlay);

		let mut iter = move || -> Result<(), Box<TrieError<H::Out>>> {
			let root = self.backend.root();
			record_all_keys::<Layout<H>, _>(&eph, root, &mut *self.proof_recorder)
		};

		if let Err(e) = iter() {
			debug!(target: "trie", "Error while recording all keys: {}", e);
		}
	}
}

#[derive(Default)]
struct ProofRecorderInner<Hash> {
	/// All the records that we have stored so far.
	records: HashMap<Hash, Option<(DBValue, Meta, bool)>>,
	/// The encoded size of all recorded values.
	encoded_size: usize,
}

/// Global proof recorder, act as a layer over a hash db for recording queried data.
#[derive(Clone, Default)]
pub struct ProofRecorder<Hash> {
	inner: Arc<RwLock<ProofRecorderInner<Hash>>>,
}

impl<Hash: std::hash::Hash + Eq + Clone> ProofRecorder<Hash> {
	/// Record the given `key` => `val` combination.
	pub fn record<H: Hasher>(&self, key: Hash, val: Option<DBValue>) {
		let mut inner = self.inner.write();

		let ProofRecorderInner { encoded_size, records } = &mut *inner;
		records.entry(key).or_insert_with(|| {
			val.map(|val| {
				let mut val = (val, Meta::default(), false);
				sp_trie::resolve_encoded_meta::<H>(&mut val);
				*encoded_size += sp_trie::estimate_entry_size(&val, H::LENGTH);
				val
			})
		});
	}

	/// Record actual trie level value access.
	pub fn access_from(&self, key: &Hash, hash_len: usize) {
		let mut inner = self.inner.write();
		let ProofRecorderInner { encoded_size, records, .. } = &mut *inner;
		records.entry(key.clone()).and_modify(|entry| {
			if let Some(entry) = entry.as_mut() {
				if !entry.2 {
					let old_size = sp_trie::estimate_entry_size(entry, hash_len);
					entry.2 = true;
					let new_size = sp_trie::estimate_entry_size(entry, hash_len);
					*encoded_size += new_size;
					*encoded_size -= old_size;
				}
			}
		});
	}

	/// Returns the value at the given `key`.
	pub fn get(&self, key: &Hash) -> Option<Option<DBValue>> {
		self.inner
			.read()
			.records
			.get(key)
			.as_ref()
			.map(|v| v.as_ref().map(|v| v.0.clone()))
	}

	/// Returns the estimated encoded size of the proof.
	///
	/// The estimation is maybe bigger (by in maximum 4 bytes), but never smaller than the actual
	/// encoded proof.
	pub fn estimate_encoded_size(&self) -> usize {
		let inner = self.inner.read();
		inner.encoded_size + codec::Compact(inner.records.len() as u32).encoded_size()
	}

	/// Convert into a [`StorageProof`].
	pub fn to_storage_proof<H: Hasher>(&self) -> StorageProof {
		let trie_nodes = self
			.inner
			.read()
			.records
			.iter()
			.filter_map(|(_k, v)| {
				v.as_ref().map(|v| {
					let mut meta = v.1.clone();
					if let Some(hashed) =
						sp_trie::to_hashed_variant::<H>(v.0.as_slice(), &mut meta, v.2)
					{
						hashed
					} else {
						v.0.clone()
					}
				})
			})
			.collect();

		StorageProof::new(trie_nodes)
	}

	/// Reset the internal state.
	pub fn reset(&self) {
		let mut inner = self.inner.write();
		inner.records.clear();
		inner.encoded_size = 0;
	}
}

/// Patricia trie-based backend which also tracks all touched storage trie values.
/// These can be sent to remote node and used as a proof of execution.
pub struct ProvingBackend<'a, S: 'a + TrieBackendStorage<H>, H: 'a + Hasher>(
	TrieBackend<ProofRecorderBackend<'a, S, H>, H>,
);

/// Trie backend storage with its proof recorder.
pub struct ProofRecorderBackend<'a, S: 'a + TrieBackendStorage<H>, H: 'a + Hasher> {
	backend: &'a S,
	proof_recorder: ProofRecorder<H::Out>,
}

impl<'a, S: 'a + TrieBackendStorage<H>, H: 'a + Hasher> ProvingBackend<'a, S, H>
where
	H::Out: Codec,
{
	/// Create new proving backend.
	pub fn new(backend: &'a TrieBackend<S, H>) -> Self {
		let proof_recorder = Default::default();
		Self::new_with_recorder(backend, proof_recorder)
	}

	/// Create new proving backend with the given recorder.
	pub fn new_with_recorder(
		backend: &'a TrieBackend<S, H>,
		proof_recorder: ProofRecorder<H::Out>,
	) -> Self {
		let essence = backend.essence();
		let root = essence.root().clone();
		let recorder = ProofRecorderBackend { backend: essence.backend_storage(), proof_recorder };
		ProvingBackend(TrieBackend::new(recorder, root))
	}

	/// Extracting the gathered unordered proof.
	pub fn extract_proof(&self) -> StorageProof {
		self.0.essence().backend_storage().proof_recorder.to_storage_proof::<H>()
	}

	/// Returns the estimated encoded size of the proof.
	///
	/// The estimation is maybe bigger (by in maximum 4 bytes), but never smaller than the actual
	/// encoded proof.
	pub fn estimate_encoded_size(&self) -> usize {
		self.0.essence().backend_storage().proof_recorder.estimate_encoded_size()
	}
}

impl<'a, S: 'a + TrieBackendStorage<H>, H: 'a + Hasher> TrieBackendStorage<H>
	for ProofRecorderBackend<'a, S, H>
{
	type Overlay = S::Overlay;

	fn get(&self, key: &H::Out, prefix: Prefix) -> Result<Option<DBValue>, String> {
		if let Some(v) = self.proof_recorder.get(key) {
			return Ok(v)
		}

		let backend_value = self.backend.get(key, prefix)?;
		self.proof_recorder.record::<H>(key.clone(), backend_value.clone());
		Ok(backend_value)
	}

	fn access_from(&self, key: &H::Out) {
		self.proof_recorder.access_from(key, H::LENGTH);
	}
}

impl<'a, S: 'a + TrieBackendStorage<H>, H: 'a + Hasher> std::fmt::Debug
	for ProvingBackend<'a, S, H>
{
	fn fmt(&self, f: &mut std::fmt::Formatter<'_>) -> std::fmt::Result {
		write!(f, "ProvingBackend")
	}
}

impl<'a, S, H> Backend<H> for ProvingBackend<'a, S, H>
where
	S: 'a + TrieBackendStorage<H>,
	H: 'a + Hasher,
	H::Out: Ord + Codec,
{
	type Error = String;
	type Transaction = S::Overlay;
	type TrieBackendStorage = S;

	fn storage(&self, key: &[u8]) -> Result<Option<Vec<u8>>, Self::Error> {
		self.0.storage(key)
	}

	fn child_storage(
		&self,
		child_info: &ChildInfo,
		key: &[u8],
	) -> Result<Option<Vec<u8>>, Self::Error> {
		self.0.child_storage(child_info, key)
	}

	fn apply_to_key_values_while<F: FnMut(Vec<u8>, Vec<u8>) -> bool>(
		&self,
		child_info: Option<&ChildInfo>,
		prefix: Option<&[u8]>,
		start_at: Option<&[u8]>,
		f: F,
		allow_missing: bool,
	) -> Result<bool, Self::Error> {
		self.0.apply_to_key_values_while(child_info, prefix, start_at, f, allow_missing)
	}

	fn apply_to_keys_while<F: FnMut(&[u8]) -> bool>(
		&self,
		child_info: Option<&ChildInfo>,
		prefix: Option<&[u8]>,
		f: F,
	) {
		self.0.apply_to_keys_while(child_info, prefix, f)
	}

	fn next_storage_key(&self, key: &[u8]) -> Result<Option<Vec<u8>>, Self::Error> {
		self.0.next_storage_key(key)
	}

	fn next_child_storage_key(
		&self,
		child_info: &ChildInfo,
		key: &[u8],
	) -> Result<Option<Vec<u8>>, Self::Error> {
		self.0.next_child_storage_key(child_info, key)
	}

	fn for_keys_with_prefix<F: FnMut(&[u8])>(&self, prefix: &[u8], f: F) {
		self.0.for_keys_with_prefix(prefix, f)
	}

	fn for_key_values_with_prefix<F: FnMut(&[u8], &[u8])>(&self, prefix: &[u8], f: F) {
		self.0.for_key_values_with_prefix(prefix, f)
	}

	fn for_child_keys_with_prefix<F: FnMut(&[u8])>(
		&self,
		child_info: &ChildInfo,
		prefix: &[u8],
		f: F,
	) {
		self.0.for_child_keys_with_prefix(child_info, prefix, f)
	}

	fn pairs(&self) -> Vec<(Vec<u8>, Vec<u8>)> {
		self.0.pairs()
	}

	fn keys(&self, prefix: &[u8]) -> Vec<Vec<u8>> {
		self.0.keys(prefix)
	}

	fn child_keys(&self, child_info: &ChildInfo, prefix: &[u8]) -> Vec<Vec<u8>> {
		self.0.child_keys(child_info, prefix)
	}

	fn storage_root<'b>(
		&self,
		delta: impl Iterator<Item = (&'b [u8], Option<&'b [u8]>)>,
	) -> (H::Out, Self::Transaction)
	where
		H::Out: Ord,
	{
		self.0.storage_root(delta)
	}

	fn child_storage_root<'b>(
		&self,
		child_info: &ChildInfo,
		delta: impl Iterator<Item = (&'b [u8], Option<&'b [u8]>)>,
	) -> (H::Out, bool, Self::Transaction)
	where
		H::Out: Ord,
	{
		self.0.child_storage_root(child_info, delta)
	}

	fn register_overlay_stats(&self, _stats: &crate::stats::StateMachineStats) {}

	fn usage_info(&self) -> crate::stats::UsageInfo {
		self.0.usage_info()
	}
}

/// Create proof check backend.
pub fn create_proof_check_backend<H>(
	root: H::Out,
	proof: StorageProof,
) -> Result<TrieBackend<MemoryDB<H>, H>, Box<dyn Error>>
where
	H: Hasher,
	H::Out: Codec,
{
	let db = proof.into_memory_db();

	if db.contains(&root, EMPTY_PREFIX) {
		Ok(TrieBackend::new(db, root))
	} else {
		Err(Box::new(ExecutionError::InvalidProof))
	}
}

#[cfg(test)]
mod tests {
	use super::*;
	use crate::{
		proving_backend::create_proof_check_backend, trie_backend::tests::test_trie,
		InMemoryBackend,
	};
	use sp_runtime::traits::BlakeTwo256;
	use sp_trie::PrefixedMemoryDB;

	fn test_proving<'a>(
		trie_backend: &'a TrieBackend<PrefixedMemoryDB<BlakeTwo256>, BlakeTwo256>,
	) -> ProvingBackend<'a, PrefixedMemoryDB<BlakeTwo256>, BlakeTwo256> {
		ProvingBackend::new(trie_backend)
	}

	#[test]
	fn proof_is_empty_until_value_is_read() {
		proof_is_empty_until_value_is_read_inner(false);
		proof_is_empty_until_value_is_read_inner(true);
	}
	fn proof_is_empty_until_value_is_read_inner(flagged: bool) {
		let trie_backend = test_trie(flagged);
		assert!(test_proving(&trie_backend).extract_proof().is_empty());
	}

	#[test]
	fn proof_is_non_empty_after_value_is_read() {
		proof_is_non_empty_after_value_is_read_inner(false);
		proof_is_non_empty_after_value_is_read_inner(true);
	}
	fn proof_is_non_empty_after_value_is_read_inner(flagged: bool) {
		let trie_backend = test_trie(flagged);
		let backend = test_proving(&trie_backend);
		assert_eq!(backend.storage(b"key").unwrap(), Some(b"value".to_vec()));
		assert!(!backend.extract_proof().is_empty());
	}

	#[test]
	fn proof_is_invalid_when_does_not_contains_root() {
		use sp_core::H256;
		let result = create_proof_check_backend::<BlakeTwo256>(
			H256::from_low_u64_be(1),
			StorageProof::empty(),
		);
		assert!(result.is_err());
	}

	#[test]
	fn passes_through_backend_calls() {
		passes_through_backend_calls_inner(false);
		passes_through_backend_calls_inner(true);
	}
	fn passes_through_backend_calls_inner(flagged: bool) {
		let trie_backend = test_trie(flagged);
		let proving_backend = test_proving(&trie_backend);
		assert_eq!(trie_backend.storage(b"key").unwrap(), proving_backend.storage(b"key").unwrap());
		assert_eq!(trie_backend.pairs(), proving_backend.pairs());

		let (trie_root, mut trie_mdb) = trie_backend.storage_root(std::iter::empty());
		let (proving_root, mut proving_mdb) = proving_backend.storage_root(std::iter::empty());
		assert_eq!(trie_root, proving_root);
		assert_eq!(trie_mdb.drain(), proving_mdb.drain());
	}

	#[test]
<<<<<<< HEAD
	fn proof_recorded_and_checked_top() {
		proof_recorded_and_checked_inner(true);
		proof_recorded_and_checked_inner(false);
	}
	fn proof_recorded_and_checked_inner(flagged: bool) {
		let size_content = 34; // above hashable value treshold.
		let value_range = 0..64;
		let contents = value_range
			.clone()
			.map(|i| (vec![i], Some(vec![i; size_content])))
			.collect::<Vec<_>>();
		let mut in_memory = InMemoryBackend::<BlakeTwo256>::default();
		if flagged {
			in_memory = in_memory.update(vec![(
				None,
				vec![(
					sp_core::storage::well_known_keys::TRIE_HASHING_CONFIG.to_vec(),
					Some(sp_core::storage::trie_threshold_encode(
						sp_core::storage::TEST_DEFAULT_ALT_HASH_THRESHOLD,
					)),
				)],
			)]);
		}
		let mut in_memory = in_memory.update(vec![(None, contents)]);
		let in_memory_root = in_memory.storage_root(std::iter::empty()).0;
		value_range.clone().for_each(|i| {
			assert_eq!(in_memory.storage(&[i]).unwrap().unwrap(), vec![i; size_content])
		});
=======
	fn proof_recorded_and_checked() {
		let contents = (0..64).map(|i| (vec![i], Some(vec![i]))).collect::<Vec<_>>();
		let in_memory = InMemoryBackend::<BlakeTwo256>::default();
		let in_memory = in_memory.update(vec![(None, contents)]);
		let in_memory_root = in_memory.storage_root(::std::iter::empty()).0;
		(0..64).for_each(|i| assert_eq!(in_memory.storage(&[i]).unwrap().unwrap(), vec![i]));
>>>>>>> 42d31705

		let trie = in_memory.as_trie_backend().unwrap();
		let trie_root = trie.storage_root(std::iter::empty()).0;
		assert_eq!(in_memory_root, trie_root);
		value_range
			.clone()
			.for_each(|i| assert_eq!(trie.storage(&[i]).unwrap().unwrap(), vec![i; size_content]));

		let proving = ProvingBackend::new(trie);
		assert_eq!(proving.storage(&[42]).unwrap().unwrap(), vec![42; size_content]);

		let proof = proving.extract_proof();

		let proof_check =
			create_proof_check_backend::<BlakeTwo256>(in_memory_root.into(), proof).unwrap();
		assert_eq!(proof_check.storage(&[42]).unwrap().unwrap(), vec![42; size_content]);
	}

	#[test]
	fn proof_recorded_and_checked_with_child() {
		proof_recorded_and_checked_with_child_inner(false);
		proof_recorded_and_checked_with_child_inner(true);
	}
	fn proof_recorded_and_checked_with_child_inner(flagged: bool) {
		let child_info_1 = ChildInfo::new_default(b"sub1");
		let child_info_2 = ChildInfo::new_default(b"sub2");
		let child_info_1 = &child_info_1;
		let child_info_2 = &child_info_2;
		let contents = vec![
			(None, (0..64).map(|i| (vec![i], Some(vec![i]))).collect::<Vec<_>>()),
			(Some(child_info_1.clone()), (28..65).map(|i| (vec![i], Some(vec![i]))).collect()),
			(Some(child_info_2.clone()), (10..15).map(|i| (vec![i], Some(vec![i]))).collect()),
		];
<<<<<<< HEAD
		let mut in_memory = InMemoryBackend::<BlakeTwo256>::default();
		if flagged {
			in_memory = in_memory.update(vec![(
				None,
				vec![(
					sp_core::storage::well_known_keys::TRIE_HASHING_CONFIG.to_vec(),
					Some(sp_core::storage::trie_threshold_encode(
						sp_core::storage::TEST_DEFAULT_ALT_HASH_THRESHOLD,
					)),
				)],
			)]);
		}
		in_memory = in_memory.update(contents);
=======
		let in_memory = InMemoryBackend::<BlakeTwo256>::default();
		let in_memory = in_memory.update(contents);
>>>>>>> 42d31705
		let child_storage_keys = vec![child_info_1.to_owned(), child_info_2.to_owned()];
		let in_memory_root = in_memory
			.full_storage_root(
				std::iter::empty(),
				child_storage_keys.iter().map(|k| (k, std::iter::empty())),
			)
			.0;
		(0..64).for_each(|i| assert_eq!(in_memory.storage(&[i]).unwrap().unwrap(), vec![i]));
		(28..65).for_each(|i| {
			assert_eq!(in_memory.child_storage(child_info_1, &[i]).unwrap().unwrap(), vec![i])
		});
		(10..15).for_each(|i| {
			assert_eq!(in_memory.child_storage(child_info_2, &[i]).unwrap().unwrap(), vec![i])
		});

		let trie = in_memory.as_trie_backend().unwrap();
		let trie_root = trie.storage_root(std::iter::empty()).0;
		assert_eq!(in_memory_root, trie_root);
		(0..64).for_each(|i| assert_eq!(trie.storage(&[i]).unwrap().unwrap(), vec![i]));

		let proving = ProvingBackend::new(trie);
		assert_eq!(proving.storage(&[42]).unwrap().unwrap(), vec![42]);

		let proof = proving.extract_proof();

		let proof_check =
			create_proof_check_backend::<BlakeTwo256>(in_memory_root.into(), proof).unwrap();
		assert!(proof_check.storage(&[0]).is_err());
		assert_eq!(proof_check.storage(&[42]).unwrap().unwrap(), vec![42]);
		// note that it is include in root because proof close
		assert_eq!(proof_check.storage(&[41]).unwrap().unwrap(), vec![41]);
		assert_eq!(proof_check.storage(&[64]).unwrap(), None);

		let proving = ProvingBackend::new(trie);
		assert_eq!(proving.child_storage(child_info_1, &[64]), Ok(Some(vec![64])));

		let proof = proving.extract_proof();
		let proof_check =
			create_proof_check_backend::<BlakeTwo256>(in_memory_root.into(), proof).unwrap();
		assert_eq!(proof_check.child_storage(child_info_1, &[64]).unwrap().unwrap(), vec![64]);
	}

	#[test]
	fn storage_proof_encoded_size_estimation_works() {
		storage_proof_encoded_size_estimation_works_inner(false);
		storage_proof_encoded_size_estimation_works_inner(true);
	}
	fn storage_proof_encoded_size_estimation_works_inner(flagged: bool) {
		let trie_backend = test_trie(flagged);
		let backend = test_proving(&trie_backend);

		let check_estimation =
			|backend: &ProvingBackend<'_, PrefixedMemoryDB<BlakeTwo256>, BlakeTwo256>| {
				let storage_proof = backend.extract_proof();
				let estimation =
					backend.0.essence().backend_storage().proof_recorder.estimate_encoded_size();

				assert_eq!(storage_proof.encoded_size(), estimation);
			};

		assert_eq!(backend.storage(b"key").unwrap(), Some(b"value".to_vec()));
		check_estimation(&backend);

		assert_eq!(backend.storage(b"value1").unwrap(), Some(vec![42]));
		check_estimation(&backend);

		assert_eq!(backend.storage(b"value2").unwrap(), Some(vec![24]));
		check_estimation(&backend);

		assert!(backend.storage(b"doesnotexist").unwrap().is_none());
		check_estimation(&backend);

		assert!(backend.storage(b"doesnotexist2").unwrap().is_none());
		check_estimation(&backend);
	}
}<|MERGE_RESOLUTION|>--- conflicted
+++ resolved
@@ -473,7 +473,6 @@
 	}
 
 	#[test]
-<<<<<<< HEAD
 	fn proof_recorded_and_checked_top() {
 		proof_recorded_and_checked_inner(true);
 		proof_recorded_and_checked_inner(false);
@@ -485,7 +484,7 @@
 			.clone()
 			.map(|i| (vec![i], Some(vec![i; size_content])))
 			.collect::<Vec<_>>();
-		let mut in_memory = InMemoryBackend::<BlakeTwo256>::default();
+		let in_memory = InMemoryBackend::<BlakeTwo256>::default();
 		if flagged {
 			in_memory = in_memory.update(vec![(
 				None,
@@ -502,14 +501,6 @@
 		value_range.clone().for_each(|i| {
 			assert_eq!(in_memory.storage(&[i]).unwrap().unwrap(), vec![i; size_content])
 		});
-=======
-	fn proof_recorded_and_checked() {
-		let contents = (0..64).map(|i| (vec![i], Some(vec![i]))).collect::<Vec<_>>();
-		let in_memory = InMemoryBackend::<BlakeTwo256>::default();
-		let in_memory = in_memory.update(vec![(None, contents)]);
-		let in_memory_root = in_memory.storage_root(::std::iter::empty()).0;
-		(0..64).for_each(|i| assert_eq!(in_memory.storage(&[i]).unwrap().unwrap(), vec![i]));
->>>>>>> 42d31705
 
 		let trie = in_memory.as_trie_backend().unwrap();
 		let trie_root = trie.storage_root(std::iter::empty()).0;
@@ -543,8 +534,7 @@
 			(Some(child_info_1.clone()), (28..65).map(|i| (vec![i], Some(vec![i]))).collect()),
 			(Some(child_info_2.clone()), (10..15).map(|i| (vec![i], Some(vec![i]))).collect()),
 		];
-<<<<<<< HEAD
-		let mut in_memory = InMemoryBackend::<BlakeTwo256>::default();
+		let in_memory = InMemoryBackend::<BlakeTwo256>::default();
 		if flagged {
 			in_memory = in_memory.update(vec![(
 				None,
@@ -557,10 +547,6 @@
 			)]);
 		}
 		in_memory = in_memory.update(contents);
-=======
-		let in_memory = InMemoryBackend::<BlakeTwo256>::default();
-		let in_memory = in_memory.update(contents);
->>>>>>> 42d31705
 		let child_storage_keys = vec![child_info_1.to_owned(), child_info_2.to_owned()];
 		let in_memory_root = in_memory
 			.full_storage_root(
