// This file is part of Substrate.

// Copyright (C) 2021 Parity Technologies (UK) Ltd.
// SPDX-License-Identifier: Apache-2.0

// Licensed under the Apache License, Version 2.0 (the "License");
// you may not use this file except in compliance with the License.
// You may obtain a copy of the License at
//
// 	http://www.apache.org/licenses/LICENSE-2.0
//
// Unless required by applicable law or agreed to in writing, software
// distributed under the License is distributed on an "AS IS" BASIS,
// WITHOUT WARRANTIES OR CONDITIONS OF ANY KIND, either express or implied.
// See the License for the specific language governing permissions and
// limitations under the License.

//! Basic implementation of a doubly-linked list

use crate::Config;
use codec::{Decode, Encode};
use frame_election_provider_support::{VoteWeight, VoteWeightProvider};
use frame_support::{traits::Get, DefaultNoBound};
use sp_std::{
	boxed::Box,
	collections::{btree_map::BTreeMap, btree_set::BTreeSet},
	iter,
	marker::PhantomData,
};

#[cfg(test)]
mod tests;

/// Given a certain vote weight, which bag should contain this voter?
///
/// Bags are identified by their upper threshold; the value returned by this function is guaranteed
/// to be a member of `T::BagThresholds`.
///
/// This is used instead of a simpler scheme, such as the index within `T::BagThresholds`,
/// because in the event that bags are inserted or deleted, the number of affected voters which need
/// to be migrated is smaller.
///
/// Note that even if the thresholds list does not have `VoteWeight::MAX` as its final member, this
/// function behaves as if it does.
fn notional_bag_for<T: Config>(weight: VoteWeight) -> VoteWeight {
	let thresholds = T::BagThresholds::get();
	let idx = thresholds.partition_point(|&threshold| weight > threshold);
	thresholds.get(idx).copied().unwrap_or(VoteWeight::MAX)
}

/// Data structure providing efficient mostly-accurate selection of the top N voters by stake.
///
/// It's implemented as a set of linked lists. Each linked list comprises a bag of voters of
/// arbitrary and unbounded length, all having a vote weight within a particular constant range.
/// This structure means that voters can be added and removed in `O(1)` time.
///
/// Iteration is accomplished by chaining the iteration of each bag, from greatest to least.
/// While the users within any particular bag are sorted in an entirely arbitrary order, the overall
/// stake decreases as successive bags are reached. This means that it is valid to truncate
/// iteration at any desired point; only those voters in the lowest bag (who are known to have
/// relatively little power to affect the outcome) can be excluded. This satisfies both the desire
/// for fairness and the requirement for efficiency.
pub struct List<T: Config>(PhantomData<T>);

impl<T: Config> List<T> {
	/// Remove all data associated with the voter list from storage.
	pub(crate) fn clear() {
		crate::CounterForVoters::<T>::kill();
		crate::VoterBags::<T>::remove_all(None);
		crate::VoterNodes::<T>::remove_all(None);
	}

	/// Regenerate voter data from the given ids.
	///
	/// This is expensive and should only ever be performed during a migration, never during
	/// consensus.
	///
	/// Returns the number of voters migrated.
	pub fn regenerate(
		all: impl IntoIterator<Item = T::AccountId>,
		weight_of: Box<dyn Fn(&T::AccountId) -> VoteWeight>,
	) -> u32 {
		Self::clear();
		Self::insert_many(all, weight_of);
		0 // TODO
	}

	/// Migrate the voter list from one set of thresholds to another.
	///
	/// This should only be called as part of an intentional migration; it's fairly expensive.
	///
	/// Returns the number of accounts affected.
	///
	/// Preconditions:
	///
	/// - `old_thresholds` is the previous list of thresholds.
	/// - All `bag_upper` currently in storage are members of `old_thresholds`.
	/// - `T::BagThresholds` has already been updated.
	///
	/// Postconditions:
	///
	/// - All `bag_upper` currently in storage are members of `T::BagThresholds`.
	/// - No voter is changed unless required to by the difference between the old threshold list
	///   and the new.
	/// - Voters whose bags change at all are implicitly rebagged into the appropriate bag in the
	///   new threshold set.
	#[allow(dead_code)]
	pub fn migrate(old_thresholds: &[VoteWeight]) -> u32 {
		// we can't check all preconditions, but we can check one
		debug_assert!(
			crate::VoterBags::<T>::iter().all(|(threshold, _)| old_thresholds.contains(&threshold)),
			"not all `bag_upper` currently in storage are members of `old_thresholds`",
		);

		let old_set: BTreeSet<_> = old_thresholds.iter().copied().collect();
		let new_set: BTreeSet<_> = T::BagThresholds::get().iter().copied().collect();

		let mut affected_accounts = BTreeSet::new();
		let mut affected_old_bags = BTreeSet::new();

		// a new bag means that all accounts previously using the old bag's threshold must now
		// be rebagged
		for inserted_bag in new_set.difference(&old_set).copied() {
			let affected_bag = notional_bag_for::<T>(inserted_bag);
			if !affected_old_bags.insert(affected_bag) {
				// If the previous threshold list was [10, 20], and we insert [3, 5], then there's
				// no point iterating through bag 10 twice.
				continue
			}

			if let Some(bag) = Bag::<T>::get(affected_bag) {
				affected_accounts.extend(bag.iter().map(|node| node.id));
			}
		}

		// a removed bag means that all members of that bag must be rebagged
		for removed_bag in old_set.difference(&new_set).copied() {
			if !affected_old_bags.insert(removed_bag) {
				continue
			}

			if let Some(bag) = Bag::<T>::get(removed_bag) {
				affected_accounts.extend(bag.iter().map(|node| node.id));
			}
		}

		// migrate the
		let weight_of = T::VoteWeightProvider::vote_weight;
		Self::remove_many(affected_accounts.iter().map(|voter| voter));
		let num_affected = affected_accounts.len() as u32;
		Self::insert_many(affected_accounts.into_iter(), weight_of);

		// we couldn't previously remove the old bags because both insertion and removal assume that
		// it's always safe to add a bag if it's not present. Now that that's sorted, we can get rid
		// of them.
		//
		// it's pretty cheap to iterate this again, because both sets are in-memory and require no
		// lookups.
		for removed_bag in old_set.difference(&new_set).copied() {
			debug_assert!(
				!crate::VoterNodes::<T>::iter().any(|(_, node)| node.bag_upper == removed_bag),
				"no voter should be present in a removed bag",
			);
			crate::VoterBags::<T>::remove(removed_bag);
		}

		debug_assert!(
			{
				let thresholds = T::BagThresholds::get();
				crate::VoterBags::<T>::iter().all(|(threshold, _)| thresholds.contains(&threshold))
			},
			"all `bag_upper` in storage must be members of the new thresholds",
		);

		num_affected
	}

	/// Iterate over all nodes in all bags in the voter list.
	///
	/// Full iteration can be expensive; it's recommended to limit the number of items with
	/// `.take(n)`.
	pub(crate) fn iter() -> impl Iterator<Item = Node<T>> {
		// We need a touch of special handling here: because we permit `T::BagThresholds` to
		// omit the final bound, we need to ensure that we explicitly include that threshold in the
		// list.
		//
		// It's important to retain the ability to omit the final bound because it makes tests much
		// easier; they can just configure `type BagThresholds = ()`.
		let thresholds = T::BagThresholds::get();
		let iter = thresholds.iter().copied();
		let iter: Box<dyn Iterator<Item = u64>> = if thresholds.last() == Some(&VoteWeight::MAX) {
			// in the event that they included it, we can just pass the iterator through unchanged.
			Box::new(iter.rev())
		} else {
			// otherwise, insert it here.
			Box::new(iter.chain(iter::once(VoteWeight::MAX)).rev())
		};
		iter.filter_map(Bag::get).flat_map(|bag| bag.iter())
	}

	/// Insert several voters into the appropriate bags in the voter list. Does not check for
	/// duplicates.
	///
	/// This is more efficient than repeated calls to `Self::insert`.
	///
	/// # ⚠️ WARNING ⚠️
	///
	/// Do not insert an id that already exists in the list; doing so can result in catastrophic
	/// failure of your blockchain, including entering into an infinite loop during block execution.
	fn insert_many(
		voters: impl IntoIterator<Item = T::AccountId>,
		weight_of: impl Fn(&T::AccountId) -> VoteWeight,
	) {
		voters.into_iter().for_each(|v| {
			let weight = weight_of(&v);
			Self::insert(v, weight);
		});
	}

	/// Insert a new voter into the appropriate bag in the voter list. Does not check for duplicates.
	///
	/// # ⚠️ WARNING ⚠️
	///
	/// Do not insert an id that already exists in the list; doing so can result in catastrophic
	/// failure of your blockchain, including entering into an infinite loop during block execution.
	pub(crate) fn insert(voter: T::AccountId, weight: VoteWeight) {
		// TODO: can check if this voter exists as a node by checking if `voter` exists in the nodes
		// map and return early if it does.
		// OR create a can_insert

		let bag_weight = notional_bag_for::<T>(weight);
		crate::log!(
			debug,
			"inserting {:?} with weight {} into bag {:?}",
			voter,
			weight,
			bag_weight
		);
		let mut bag = Bag::<T>::get_or_make(bag_weight);
		bag.insert(voter);

		// new inserts are always the tail, so we must write the bag.
		bag.put();

		crate::CounterForVoters::<T>::mutate(|prev_count| {
			*prev_count = prev_count.saturating_add(1)
		});
	}

	/// Remove a voter (by id) from the voter list.
	pub(crate) fn remove(voter: &T::AccountId) {
		Self::remove_many(sp_std::iter::once(voter));
	}

	/// Remove many voters (by id) from the voter list.
	///
	/// This is more efficient than repeated calls to `Self::remove`.
	fn remove_many<'a>(voters: impl IntoIterator<Item = &'a T::AccountId>) {
		let mut bags = BTreeMap::new();
		let mut count = 0;

		for voter_id in voters.into_iter() {
			let node = match Node::<T>::get(voter_id) {
				Some(node) => node,
				None => continue,
			};
			count += 1;

			// check if node.is_terminal

			if !node.is_terminal() {
				// this node is not a head or a tail and thus the bag does not need to be updated.
				node.excise()
			} else {
				// this node is a head or tail, so the bag needs to be updated
				let bag = bags
					.entry(node.bag_upper)
					.or_insert_with(|| Bag::<T>::get_or_make(node.bag_upper));
				bag.remove_node(&node);
			}

			// now get rid of the node itself
			crate::VoterNodes::<T>::remove(voter_id);
		}

		for (_, bag) in bags {
			bag.put();
		}

		crate::CounterForVoters::<T>::mutate(|prev_count| {
			*prev_count = prev_count.saturating_sub(count)
		});
	}

	/// Update a voter's position in the voter list.
	///
	/// If the voter was in the correct bag, no effect. If the voter was in the incorrect bag, they
	/// are moved into the correct bag.
	///
	/// Returns `Some((old_idx, new_idx))` if the voter moved, otherwise `None`.
	///
	/// This operation is somewhat more efficient than simply calling [`self.remove`] followed by
	/// [`self.insert`]. However, given large quantities of voters to move, it may be more efficient
	/// to call [`self.remove_many`] followed by [`self.insert_many`].
	pub(crate) fn update_position_for(
		node: Node<T>,
		new_weight: VoteWeight,
	) -> Option<(VoteWeight, VoteWeight)> {
		node.is_misplaced(new_weight).then(move || {
			let old_bag_upper = node.bag_upper;

			if !node.is_terminal() {
<<<<<<< HEAD
				// this node is not a head or a tail, so we can just cut it out of the bag.
=======
				// this node is not a head or a tail, so we can just cut it out of the list.
				// update and put the prev and next of this node, we do `node.put` later.
>>>>>>> 794fce0f
				node.excise();
			} else if let Some(mut bag) = Bag::<T>::get(node.bag_upper) {
				// this is a head or tail, so the bag must be updated.
				bag.remove_node(&node);
				bag.put();
			} else {
				crate::log!(
					error,
					"Node for voter {:?} did not have a bag; VoterBags is in an inconsistent state",
					node.id,
				);
				debug_assert!(false, "every node must have an extant bag associated with it");
			}

			// TODO: go through all APIs, and make a standard out of when things will put and when
			// they don't.

			// put the voter into the appropriate new bag.
			let new_bag_upper = notional_bag_for::<T>(new_weight);
			let mut bag = Bag::<T>::get_or_make(node.bag_upper);
			// prev, next, and bag_upper of the node are updated inside `insert_node`, also
			// `node.put` is in there.
			bag.insert_node(node);
			bag.put();

			(old_bag_upper, new_bag_upper)
		})
	}

	/// Sanity check the voter list.
	///
	/// This should be called from the call-site, whenever one of the mutating apis (e.g. `insert`)
	/// is being used, after all other staking data (such as counter) has been updated. It checks
	/// that:
	///
	/// * Iterate all voters in list and make sure there are no duplicates.
	/// * Iterate all voters and ensure their count is in sync with `CounterForVoters`.
	/// * Sanity-checks all bags. This will cascade down all the checks and makes sure all bags are
	///   checked per *any* update to `List`.
	pub(crate) fn sanity_check() -> Result<(), &'static str> {
		use frame_support::ensure;
		let mut seen_in_list = BTreeSet::new();
		ensure!(
			Self::iter().map(|node| node.id).all(|voter| seen_in_list.insert(voter)),
			"duplicate identified",
		);

		let iter_count = Self::iter().collect::<sp_std::vec::Vec<_>>().len() as u32;
		let stored_count = crate::CounterForVoters::<T>::get();
		ensure!(
			iter_count == stored_count,
			// TODO @kian how strongly do you feel about this String?
			// afaict its non-trivial to get this work with compile flags etc.
			// format!("iter_count {} != stored_count {}", iter_count, stored_count)
			"iter_count != stored_count",
		);

		let _ = T::BagThresholds::get()
			.into_iter()
			.map(|t| Bag::<T>::get(*t).unwrap_or_default())
			.map(|b| b.sanity_check())
			.collect::<Result<_, _>>()?;

		Ok(())
	}
}

/// A Bag is a doubly-linked list of voters.
///
/// Note that we maintain both head and tail pointers. While it would be possible to get away
/// with maintaining only a head pointer and cons-ing elements onto the front of the list, it's
/// more desirable to ensure that there is some element of first-come, first-serve to the list's
/// iteration so that there's no incentive to churn voter positioning to improve the chances of
/// appearing within the voter set.
#[derive(DefaultNoBound, Encode, Decode)]
#[cfg_attr(feature = "std", derive(frame_support::DebugNoBound))]
#[cfg_attr(test, derive(PartialEq))]
pub struct Bag<T: Config> {
	head: Option<T::AccountId>,
	tail: Option<T::AccountId>,

	#[codec(skip)]
	bag_upper: VoteWeight,
}

impl<T: Config> Bag<T> {
	#[cfg(test)]
	pub(crate) fn new(
		head: Option<T::AccountId>,
		tail: Option<T::AccountId>,
		bag_upper: VoteWeight,
	) -> Self {
		Self { head, tail, bag_upper }
	}

	/// Get a bag by its upper vote weight.
	pub(crate) fn get(bag_upper: VoteWeight) -> Option<Bag<T>> {
		debug_assert!(
			T::BagThresholds::get().contains(&bag_upper) || bag_upper == VoteWeight::MAX,
			"it is a logic error to attempt to get a bag which is not in the thresholds list"
		);
		crate::VoterBags::<T>::try_get(bag_upper).ok().map(|mut bag| {
			bag.bag_upper = bag_upper;
			bag
		})
	}

	/// Get a bag by its upper vote weight or make it, appropriately initialized.
	fn get_or_make(bag_upper: VoteWeight) -> Bag<T> {
		debug_assert!(
			T::BagThresholds::get().contains(&bag_upper) || bag_upper == VoteWeight::MAX,
			"it is a logic error to attempt to get a bag which is not in the thresholds list"
		);
		Self::get(bag_upper).unwrap_or(Bag { bag_upper, ..Default::default() })
	}

	/// `True` if self is empty.
	fn is_empty(&self) -> bool {
		self.head.is_none() && self.tail.is_none()
	}

	/// Put the bag back into storage.
	fn put(self) {
		if self.is_empty() {
			crate::VoterBags::<T>::remove(self.bag_upper);
		} else {
			crate::VoterBags::<T>::insert(self.bag_upper, self);
		}
	}

	/// Get the head node in this bag.
	fn head(&self) -> Option<Node<T>> {
		self.head.as_ref().and_then(|id| Node::get(id))
	}

	/// Get the tail node in this bag.
	fn tail(&self) -> Option<Node<T>> {
		self.tail.as_ref().and_then(|id| Node::get(id))
	}

	/// Iterate over the nodes in this bag.
	pub(crate) fn iter(&self) -> impl Iterator<Item = Node<T>> {
		sp_std::iter::successors(self.head(), |prev| prev.next())
	}

	/// Insert a new voter into this bag.
	///
	/// This is private on purpose because it's naive: it doesn't check whether this is the
	/// appropriate bag for this voter at all. Generally, use [`List::insert`] instead.
	///
	/// Storage note: this modifies storage, but only for the nodes. You still need to call
	/// `self.put()` after use.
	fn insert(&mut self, id: T::AccountId) {
		// insert_node will overwrite `prev`, `next` and `bag_upper` to the proper values.
		self.insert_node(Node::<T> { id, prev: None, next: None, bag_upper: self.bag_upper });
	}

	/// Insert a voter node into this bag.
	///
	/// This is private on purpose because it's naive; it doesn't check whether this is the
	/// appropriate bag for this voter at all. Generally, use [`List::insert`] instead.
	///
	/// Storage note: this modifies storage, but only for the node. You still need to call
	/// `self.put()` after use.
	fn insert_node(&mut self, mut node: Node<T>) {
		if let Some(tail) = &self.tail {
			if *tail == node.id {
				// this should never happen, but this check prevents a worst case infinite loop
				debug_assert!(false, "system logic error: inserting a node who has the id of tail");
				crate::log!(warn, "system logic error: inserting a node who has the id of tail");
				return
			};
		}

		// re-set the `bag_upper`. Regardless of whatever the node had previously, now it is going
		// to be `self.bag_upper`.
		node.bag_upper = self.bag_upper;

		// update this node now, treating as the new tail.
		let id = node.id.clone();
		node.prev = self.tail.clone();
		node.next = None;
		node.put();

		// update the previous tail
		if let Some(mut old_tail) = self.tail() {
			old_tail.next = Some(id.clone());
			old_tail.put();
		}
		self.tail = Some(id.clone());

		// ensure head exist. This is only set when the length of the bag is just 1, i.e. if this is
		// the first insertion into the bag. In this case, both head and tail should point to the
		// same voter node.
		if self.head.is_none() {
			self.head = Some(id.clone());
			debug_assert!(self.iter().count() == 1);
		}
	}

	/// Remove a voter node from this bag. Returns true iff the bag's head or tail is updated.
	///
	/// This is private on purpose because it doesn't check whether this bag contains the voter in
	/// the first place. Generally, use [`List::remove`] instead.
	///
	/// Storage note: this modifies storage, but only for adjacent nodes. You still need to call
	/// `self.put()` and `VoterNodes::remove(voter_id)` to update storage for the bag and `node`.
	fn remove_node(&mut self, node: &Node<T>) {
		// reassign neighboring nodes.
		node.excise();

		// clear the bag head/tail pointers as necessary
		if self.tail.as_ref() == Some(&node.id) {
			self.tail = node.prev.clone();
		}
		if self.head.as_ref() == Some(&node.id) {
			self.head = node.next.clone();
		}
	}

	/// Sanity check this bag.
	///
	/// Should be called by the call-site, after each mutating operation on a bag. The call site of
	/// this struct is always `List`.
	///
	/// * Ensures head has no prev.
	/// * Ensures tail has no next.
	/// * Ensures there are no loops, traversal from head to tail is correct.
	fn sanity_check(&self) -> Result<(), &'static str> {
		frame_support::ensure!(
			self.head()
				.map(|head| head.prev().is_none())
				// if there is no head, then there must not be a tail, meaning that the bag is
				// empty.
				.unwrap_or_else(|| self.tail.is_none()),
			"head has a prev"
		);

		frame_support::ensure!(
			self.tail()
				.map(|tail| tail.next().is_none())
				// if there is no tail, then there must not be a head, meaning that the bag is
				// empty.
				.unwrap_or_else(|| self.head.is_none()),
			"tail has a next"
		);

		let mut seen_in_bag = BTreeSet::new();
		frame_support::ensure!(
			self.iter()
				.map(|node| node.id)
				// each voter is only seen once, thus there is no cycle within a bag
				.all(|voter| seen_in_bag.insert(voter)),
			"duplicate found in bag"
		);

		Ok(())
	}
}

/// A Node is the fundamental element comprising the doubly-linked lists which for each bag.
#[derive(Encode, Decode)]
#[cfg_attr(feature = "std", derive(frame_support::DebugNoBound))]
#[cfg_attr(test, derive(PartialEq, Clone))]
pub(crate) struct Node<T: Config> {
	id: T::AccountId,
	prev: Option<T::AccountId>,
	next: Option<T::AccountId>,
	bag_upper: VoteWeight,
}

impl<T: Config> Node<T> {
	/// Get a node by bag idx and account id.
	pub(crate) fn get(account_id: &T::AccountId) -> Option<Node<T>> {
		crate::VoterNodes::<T>::try_get(account_id).ok()
	}

	/// Put the node back into storage.
	fn put(self) {
		crate::VoterNodes::<T>::insert(self.id.clone(), self);
	}

	/// Update neighboring nodes to point to reach other.
	///
	/// Does _not_ update storage, so the user may need to call `self.put`.
	fn excise(&self) {
		// Update previous node.
		if let Some(mut prev) = self.prev() {
			prev.next = self.next.clone();
			prev.put();
		}
		// Update next self.
		if let Some(mut next) = self.next() {
			next.prev = self.prev.clone();
			next.put();
		}
	}

	/// Get the previous node in the bag.
	fn prev(&self) -> Option<Node<T>> {
		self.prev.as_ref().and_then(|id| Node::get(id))
	}

	/// Get the next node in the bag.
	fn next(&self) -> Option<Node<T>> {
		self.next.as_ref().and_then(|id| Node::get(id))
	}

	/// `true` when this voter is in the wrong bag.
	fn is_misplaced(&self, current_weight: VoteWeight) -> bool {
		notional_bag_for::<T>(current_weight) != self.bag_upper
	}

	/// `true` when this voter is a bag head or tail.
	fn is_terminal(&self) -> bool {
		self.prev.is_none() || self.next.is_none()
	}

	/// Get the underlying voter.
	pub(crate) fn id(&self) -> &T::AccountId {
		&self.id
	}
}<|MERGE_RESOLUTION|>--- conflicted
+++ resolved
@@ -310,12 +310,8 @@
 			let old_bag_upper = node.bag_upper;
 
 			if !node.is_terminal() {
-<<<<<<< HEAD
-				// this node is not a head or a tail, so we can just cut it out of the bag.
-=======
 				// this node is not a head or a tail, so we can just cut it out of the list.
 				// update and put the prev and next of this node, we do `node.put` later.
->>>>>>> 794fce0f
 				node.excise();
 			} else if let Some(mut bag) = Bag::<T>::get(node.bag_upper) {
 				// this is a head or tail, so the bag must be updated.
