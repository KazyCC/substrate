--- conflicted
+++ resolved
@@ -1458,14 +1458,11 @@
 		Kicked(T::AccountId, T::AccountId),
 		/// The election failed. No new era is planned.
 		StakingElectionFailed,
-<<<<<<< HEAD
-		/// Moved an account from one bag to another. \[who, from, to\].
-		Rebagged(T::AccountId, VoteWeight, VoteWeight),
-=======
 		/// An account has stopped participating as either a validator or nominator.
 		/// \[stash\]
 		Chilled(T::AccountId),
->>>>>>> 0d10a9d1
+		/// Moved an account from one bag to another. \[who, from, to\].
+		Rebagged(T::AccountId, VoteWeight, VoteWeight),
 	}
 
 	#[pallet::error]
@@ -3181,14 +3178,11 @@
 		if Nominators::<T>::contains_key(who) {
 			Nominators::<T>::remove(who);
 			CounterForNominators::<T>::mutate(|x| x.saturating_dec());
-<<<<<<< HEAD
 			VoterList::<T>::remove(who);
 			debug_assert!(VoterCount::<T>::get() == CounterForNominators::<T>::get() + CounterForValidators::<T>::get());
-=======
 			true
 		} else {
 			false
->>>>>>> 0d10a9d1
 		}
 	}
 
@@ -3213,14 +3207,11 @@
 		if Validators::<T>::contains_key(who) {
 			Validators::<T>::remove(who);
 			CounterForValidators::<T>::mutate(|x| x.saturating_dec());
-<<<<<<< HEAD
 			VoterList::<T>::remove(who);
 			debug_assert!(VoterCount::<T>::get() == CounterForNominators::<T>::get() + CounterForValidators::<T>::get());
-=======
 			true
 		} else {
 			false
->>>>>>> 0d10a9d1
 		}
 	}
 
